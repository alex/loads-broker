"""Broker Orchestration

The Broker is responsible for:

* Coordinating runs
* Ensuring run transitions
* Providing a rudimentary public API for use by the CLI/Web clients

"""
import os
import time
import concurrent.futures
from collections import namedtuple
from datetime import datetime
from functools import partial

from sqlalchemy.orm.exc import NoResultFound
from tornado import gen
from influxdb import InfluxDBClient

from loadsbroker.dockerctrl import DockerDaemon
from loadsbroker import logger, aws
from loadsbroker.api import _DEFAULTS
from loadsbroker.db import (
    Database,
    Run,
    Strategy,
    ContainerSet,
    RUNNING,
    TERMINATING,
    COMPLETED,
    status_to_text,
)

import threading


def log_threadid(msg):
    thread_id = threading.currentThread().ident
    logger.debug("Msg: %s, ThreadID: %s", msg, thread_id)


class Broker:
    def __init__(self, io_loop, sqluri, ssh_key, ssh_username, aws_port=None,
                 aws_owner_id="595879546273", aws_use_filters=True,
                 aws_access_key=None, aws_secret_key=None,
                 influx_host='localhost', influx_port=8086,
                 influx_user='root', influx_password='root'):

        self.loop = io_loop
        user_data = _DEFAULTS["user_data"]
        if user_data is not None and os.path.exists(user_data):
            with open(user_data) as f:
                user_data = f.read()

        self.influx = InfluxDBClient(influx_host, influx_port,
                                     influx_user, influx_password,
                                     'loads')
        self.pool = aws.EC2Pool("1234", user_data=user_data,
                                io_loop=self.loop, port=aws_port,
                                owner_id=aws_owner_id,
                                use_filters=aws_use_filters,
                                ssh_keyfile=ssh_key,
                                access_key=aws_access_key,
                                secret_key=aws_secret_key,
                                influx_host=influx_host,
                                influx_port=influx_port,
                                influx_user=influx_user,
                                influx_password=influx_password)

        self.db = Database(sqluri, echo=True)
        self.sqluri = sqluri
        self.ssh_key = ssh_key
        self.ssh_username = ssh_username
        self._local_docker = DockerDaemon(host="tcp://0.0.0.0:2375")

        # Run managers keyed by uuid
        self._runs = {}

    def shutdown(self):
        self.pool.shutdown()
        self._print_status()

    @gen.coroutine
    def _print_status(self):
        while True:
            if not len(self._runs):
                logger.debug("Status: No runs in progress.")
            for uuid, mgr in self._runs.items():
                run = mgr.run
                logger.debug("Run state for %s: %s - %s", run.uuid,
                             status_to_text(mgr.state), mgr.state_description)
            yield gen.Task(self.loop.add_timeout, time.time() + 10)

    def get_runs(self, fields=None):
        # XXX filters, batching
        log_threadid("Getting runs")
        runs = self.db.session().query(Run).all()
        return [run.json(fields) for run in runs]

    def _get_run(self, run_id):
        session = self.db.session()
        try:
            run = session.query(Run).filter(Run.uuid == run_id).one()
        except NoResultFound:
            run = None
        return run, session

    @gen.coroutine
    def _test(self, session, mgr, future):
        try:
            response = yield future
            logger.debug("Got response of: %s", response)
        except:
            logger.error("Got an exception", exc_info=True)

        # logger.debug("Reaping the pool")
        # yield self.pool.reap_instances()
        # logger.debug("Finished terminating.")

    def run_test(self, **options):
        session = self.db.session()

        # loading all options
        curl = ""
        image_url = options.get('image_url', curl)
        instance_count = options.get('nodes', 1)
        image_name = options.get('image_name', "kitcambridge/pushtest:latest")
        strategy_name = options.get('strategy_name', 'strategic!')
        cset_name = options.get('cset_name', 'MyContainerSet')

        strategy = session.query(Strategy).filter_by(
            name=strategy_name).first()

        if not strategy:
            # the first thing to do is to create a container set and a strategy
            cs = ContainerSet(name=cset_name,
                              instance_count=instance_count,
                              run_max_time=10,
                              container_name=image_name,
                              container_url=image_url,
                              environment_data=(
                "PUSH_TEST_MAX_CONNS=10000\n"
                "PUSH_TEST_ADDR=ws://ec2-54-69-50-64.us-west-2.compute.amazonaws.com:8080\n"
                "PUSH_TEST_STATS_ADDR=ec2-54-69-254-24.us-west-2.compute.amazonaws.com:8125"
                              ),
                             )

            strategy = Strategy(name=strategy_name, container_sets=[cs])
            session.add(strategy)
            session.commit()

        log_threadid("Run_test")

        # now we can start a new run
        mgr, future = RunManager.new_run(session, self.pool,
                                         self.loop, strategy_name)

        callback = partial(self._test, session, mgr)
        future.add_done_callback(callback)
        self._runs[mgr.run.uuid] = mgr

        # create an Influx Database
<<<<<<< HEAD
        self._create_dbs(mgr.run.uuid)
=======
        # self.influx.create_database(mgr.run.uuid)
>>>>>>> 26b29063

        # and start a Grafana container for our run
        # self._start_grafana(mgr.run.uuid)

        return mgr.run.uuid

    def _create_dbs(self, run_id):
        names = [run_id, "%s-cadvisor" % run_id]
        def create_database(name):
            return self.influx.create_database(name)

        with concurrent.futures.ThreadPoolExecutor(len(names)) as e:
            results = e.map(create_database, names)

        return all(results)

    @gen.coroutine
    def _start_grafana(self, run_id):
        environment = {'HTTP_USER': 'admin',
                       'HTTP_PASS': 'admin',
                       'INFLUXDB_HOST': 'localhost',
                       'INFLUXDB_NAME': run_id}
        ports = [80]

        # XXX we want one port per grafana and let the broker
        # hold a mapping {run_id: grafana port}
        # so we can display the dashboard link
        port_bindings = {80: 8088}

        result = self._executer.submit(self._local_docker.run_container,
                                       'tutum/grafana',
                                       environment=environment,
                                       ports=ports)
        container = result["Id"]
        self._local_docker.start(container, port_bindings=port_bindings)
        yield container

    def delete_run(self, run_id):
        run, session = self._get_run(run_id)
        self.influx.delete_database(run_id)
        session.delete(run)
        session.commit()
        # delete grafana


class ContainerSetLink(namedtuple('ContainerSetLink',
                                  'running meta collection')):
    """Named tuple that links a EC2Collection to the metadata
    describing its container running info and the running db instance
    of it."""


class RunManager:
    """Manages the life-cycle of a load run.

    """
    def __init__(self, db_session, pool, io_loop, run):
        self.run = run
        self._db_session = db_session
        self._pool = pool
        self._loop = io_loop
        self._set_links = []
        self.abort = False
        self.state_description = ""
        # XXX see what should be this time
        self.sleep_time = .1

    @classmethod
    def new_run(cls, db_session, pool, io_loop, strategy_name):
        """Create a new run manager for the given strategy name

        This creates a new run for this strategy and initializes it.

        :param db_session: SQLAlchemy database session
        :param pool: AWS EC2Pool instance to allocate from
        :param io_loop: A tornado io loop
        :param strategy_name: The strategy name to use for this run

        :returns: New RunManager in the process of being initialized,
                  along with a future tracking the run.

        """
        # Create the run for this manager
        run = Run.new_run(db_session, strategy_name)
        db_session.add(run)
        db_session.commit()

        log_threadid("Committed new session.")

        run_manager = cls(db_session, pool, io_loop, run)
        future = run_manager.start()
        return run_manager, future

    @classmethod
    def recover_run(cls, run_uuid):
        """Given a run uuid, fully reconstruct the run manager state"""
        pass

    @property
    def uuid(self):
        return self.run.uuid

    @property
    def state(self):
        return self.run.state

    @gen.coroutine
    def _get_container_sets(self):
        """Request all the container sets instances needed from the pool

        This is a separate method as both the recover run and new run
        will need to run this identically.

        """
        csets = self.run.strategy.container_sets
        collections = yield [
            self._pool.request_instances(self.run.uuid, c.uuid,
                                         count=c.instance_count,
                                         inst_type=c.instance_type,
                                         region=c.instance_region)
            for c in csets]

        try:
            # Setup the collection lookup info
            coll_by_uuid = {x.uuid: x for x in csets}
            running_by_uuid = {x.container_set.uuid: x
                               for x in self.run.running_container_sets}
            for coll in collections:
                meta = coll_by_uuid[coll.uuid]
                running = running_by_uuid[coll.uuid]
                setlink = ContainerSetLink(running, meta, coll)
                self._set_links.append(setlink)

                # Setup the container info
                coll.set_container(meta.container_name,
                                   meta.container_url,
                                   env_data=meta.environment_data,
                                   command_args=meta.additional_command_args)
        except Exception:
            # Ensure we return collections if something bad happened
            logger.error("Got an exception in runner, returning instances",
                         exc_info=True)

            try:
                yield [self._pool.release_instances(x) for x in collections]
            except:
                logger.error("Wat? Got an error returning instances.",
                             exc_info=True)

            # Clear out the setlinks to make sure they aren't cleaned up
            # again
            self._set_links = []

    @gen.coroutine
    def cleanup(self, exc=False):
        if exc:
            # Ensure we try and shut them down
            logger.debug("Exception occurred, ensure containers terminated.")
            try:
                yield [s.collection.shutdown() for s in self._set_links]
            except Exception:
                logger.error("Le sigh, error shutting down instances.",
                             exc_info=True)

        # Ensure we always release the collections we used
        logger.debug("Returning collections")

        try:
            yield [self._pool.release_instances(x.collection)
                   for x in self._set_links]
        except Exception:
            logger.error("Embarassing, error returning instances.",
                         exc_info=True)

        self._set_links = []

    @gen.coroutine
    def start(self):
        """Fully manage a complete run

        This doesn't return until the run is complete. A reference
        should be held so that the run state can be checked on as
        needed while this is running. This method chains to all the
        individual portions of a run.

        """
        try:
            # Initialize the run
            yield self._initialize()

            # Start and manage the run
            yield self._run()

            # Terminate the run
            yield self._shutdown()
        except:
            yield self.cleanup(exc=True)
        else:
            yield self.cleanup()

        return True

    @gen.coroutine
    def _initialize(self):
        # Initialize all the collections, this needs to always be done
        # just in case we're recovering
        yield self._get_container_sets()

        # Skip if we're running
        if self.state == RUNNING:
            return

        # Wait for docker on all the collections to come up
        self.state_description = "Waiting for docker"
        yield [x.collection.wait_for_docker() for x in self._set_links]

        # Pull the appropriate container for every collection
        self.state_description = "Pulling container images"
        yield [x.collection.load_container() for x in self._set_links]
        self.state_description = ""

        self.run.state = RUNNING
        self.run.started_at = datetime.utcnow()
        self._db_session.commit()
        log_threadid("Now running.")

    @gen.coroutine
    def _run(self):
        # Skip if we're not running
        if self.state != RUNNING:
            return

        # We're not done until every collection has been run, and is now
        # done
        while True:
            if self.abort:
                logger.debug("Aborted, exiting run loop.")
                break

            # First, only consider collections not completed
            running_collections = [x for x in self._set_links
                                   if not x.running.completed_at]

            # See which are done, and ensure they get shut-down
            dones = yield [self.collection_is_done(x)
                           for x in running_collections]

            # Send shutdown to all finished collections, we're not going
            # to wait on these futures, they will save when they complete
            for done, setlink in zip(dones, self._set_links):
                if not done:
                    continue

                def save_completed():
                    setlink.running.completed_at = datetime.utcnow()
                    self._db_session.commit()

                def _completed(fut):
                    self._loop.add_callback(save_completed)
                    try:
                        fut.result()
                    except:
                        logger.error("Exception in shutdown.", exc_info=True)

                future = setlink.collection.shutdown()
                future.add_done_callback(_completed)

            # If they're all done and have all been started (ie, maybe there
            # were gaps in the container sets on purpose)
            all_started = all([x.collection.started
                               for x in running_collections])
            if all(dones) and all_started:
                break

            # Not every collection has been started, check to see which
            # ones should be started and start them, then sleep
            starts = yield [self.collection_should_start(x)
                            for x in self._set_links]

            for start, setlink in zip(starts, self._set_links):
                if not start:
                    continue

                def save_started():
                    setlink.running.started_at = datetime.utcnow()
                    self._db_session.commit()

                def _started(fut):
                    self._loop.add_callback(save_started)
                    try:
                        fut.result()
                    except:
                        logger.error("Exception starting.", exc_info=True)

                future = setlink.collection.start()
                future.add_done_callback(_started)

            # Now we sleep for a bit
            yield gen.Task(self._loop.add_timeout, time.time() +
                           self.sleep_time)

        # We're done running, time to terminate
        self.run.state = TERMINATING
        self.run.completed_at = datetime.utcnow()
        self._db_session.commit()

    @gen.coroutine
    def _shutdown(self):
        # If we aren't terminating, we shouldn't have been called
        if self.state != TERMINATING:
            return

        # Tell all the collections to shutdown
        yield [x.collection.shutdown() for x in self._set_links]
        self.run.state = COMPLETED
        self._db_session.commit()

    @gen.coroutine
    def collection_is_done(self, setlink):
        """Given a ContainerSetLink, determine
        if the collection has finished or should be terminated."""
        # If we haven't been started, we can't be done
        if not setlink.running.started_at:
            return False

        # If the collection has no instances running the container, its done
        instances_running = yield setlink.collection.is_running()
        if not instances_running:
            return True

        # Otherwise return whether we should be stopped
        return setlink.running.should_stop()

    @gen.coroutine
    def collection_should_start(self, setlink):
        """Given a ContainerSetLink, determine
        if the collection should be started."""
        # If the collection is already running, this is a moot point since
        # we can't start it again
        if setlink.collection.started:
            return False

        # If we've waited longer than the delay
        return setlink.running.should_start()<|MERGE_RESOLUTION|>--- conflicted
+++ resolved
@@ -161,11 +161,7 @@
         self._runs[mgr.run.uuid] = mgr
 
         # create an Influx Database
-<<<<<<< HEAD
-        self._create_dbs(mgr.run.uuid)
-=======
-        # self.influx.create_database(mgr.run.uuid)
->>>>>>> 26b29063
+        #self._create_dbs(mgr.run.uuid)
 
         # and start a Grafana container for our run
         # self._start_grafana(mgr.run.uuid)
