--- conflicted
+++ resolved
@@ -5,21 +5,13 @@
 import os
 
 import tornado.web
-<<<<<<< HEAD
-from loadsbroker import __version__
-from loadsbroker import logger
-
-_DEFAULTS = {'nodes': 5,
-=======
 from sqlalchemy.orm.exc import NoResultFound
 
 from loadsbroker import __version__, logger
 from loadsbroker.db import Run, TERMINATED
 
 
-_DEFAULTS = {'ami': 'ami-3193e801',
-             'nodes': 1,
->>>>>>> 95214fe1
+_DEFAULTS = {'nodes': 5,
              'user_data': os.path.join(os.path.dirname(__file__), 'aws.yml')}
 
 
@@ -29,37 +21,6 @@
         self.broker = application.broker
         self.db = self.broker.db
 
-<<<<<<< HEAD
-    def set_default_headers(self):
-        self.set_header('Content-Type', 'application/json')
-
-    def write_error(self, status=400, **kw):
-        self.set_status(status)
-        if 'message' not in kw:
-            if status == 405:
-                kw['message'] = 'Invalid HTTP method.'
-            else:
-                kw['message'] = 'Unknown error.'
-
-        self.response = kw
-        self.write_json()
-
-    def prepare(self):
-        if self.request.body:
-            body = self.request.body.decode('utf8')
-            try:
-                json_data = json.loads(body)
-                self.request.arguments.update(json_data)
-            except ValueError as e:
-                self.send_error(400, message=str(e))
-
-        self.response = {}
-
-    def write_json(self):
-        output = json.dumps(self.response)
-        self.write(output)
-
-=======
     def _get_run(self, run_id):
         session = self.db.session()
         try:
@@ -105,7 +66,6 @@
         output = json.dumps(self.response)
         self.write(output)
 
->>>>>>> 95214fe1
 
 class RootHandler(BaseHandler):
     def get(self):
@@ -121,26 +81,12 @@
                 options[key] = val
 
         # run a new test
-<<<<<<< HEAD
         logger.debug("running test")
-=======
->>>>>>> 95214fe1
         options['run_id'] = self.broker.run_test(**options)
         self.response = options
         self.write_json()
 
 
-<<<<<<< HEAD
-# TODO / db queries
-class RunHandler(BaseHandler):
-
-    def delete(self, run_id):
-        self.response['result'] = 'OK'
-        self.write_json()
-
-    def get(self, run_id):
-        self.response['result'] = 'OK'
-=======
 class RunHandler(BaseHandler):
 
     def delete(self, run_id):
@@ -182,7 +128,6 @@
             return
 
         self.response = {'run': run.json()}
->>>>>>> 95214fe1
         self.write_json()
 
 
